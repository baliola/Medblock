--- conflicted
+++ resolved
@@ -1,4 +1,3 @@
-<<<<<<< HEAD
 //! Blind Index Modules
 //! all values used as index must be hashed first to prevent data leaks.
 
@@ -56,73 +55,6 @@
 
 deref! {
     OwnerMap: Map<Stable<Users>, Stable<NIK>>;
-    NIK: [u8; 16];
-}
-
-bounded! {
-    NIK:{
-    max_size: std::mem::size_of::<NIK>() as u32,
-    is_fixed: true,
-};
-}
-=======
-//! Blind Index Modules
-//! all values used as index must be hashed first to prevent data leaks.
-
-use ic_stable_structures::Storable;
-use serde::{de::DeserializeOwned, Deserialize, Serialize};
-
-use crate::{
-    auto_deref, bounded,
-    types::{Map, Set, Users, EmrId},
-    wrapper::{Bounded, Stable},
-};
-pub struct Index<K, V>(Set<(K, V)>)
-where
-    K: Storable + Ord + Clone,
-    V: Storable + Ord + Clone;
-
-#[derive(thiserror::Error, Debug)]
-pub enum NikError {
-    #[error("invalid length, NIK must be 16 digit")]
-    InvalidLength,
-    #[error("invalid format, input contains non digit character")]
-    InvalidFormat,
-}
-/// hashed representation of 16 digit National Identification number(NIK) of indonesian citizens
-#[derive(Serialize, Deserialize, PartialEq, PartialOrd, Eq, Ord, Clone, Debug)]
-pub struct NIK([u8; 32]);
-
-impl TryFrom<String> for NIK {
-    type Error = NikError;
-
-    fn try_from(value: String) -> Result<Self, Self::Error> {
-        if value.len() != 16 {
-            return Err(NikError::InvalidLength);
-        }
-
-        let mut buffer = [0_u8; 32];
-
-        value.chars().enumerate().try_for_each(|(i, c)| {
-            let digit = c.to_digit(10).ok_or(NikError::InvalidFormat)?;
-
-            buffer[i] = digit as u8;
-
-            Ok(())
-        })?;
-
-        Ok(Self(buffer))
-    }
-}
-pub struct NikBlindIndex(Index<Stable<NIK>, Stable<EmrId>>);
-
-impl NikBlindIndex {
-    
-}
-pub struct OwnerMap(Map<Stable<Users>, Stable<NIK>>);
-
-auto_deref! {
-    OwnerMap: Map<Stable<Users>, Stable<NIK>>;
     NIK: [u8; 32];
 }
 
@@ -131,5 +63,4 @@
     max_size: std::mem::size_of::<NIK>() as u32,
     is_fixed: true,
 };
-}
->>>>>>> edb00137
+}