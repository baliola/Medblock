--- conflicted
+++ resolved
@@ -497,134 +497,7 @@
         }
     }
 
-    // todo: will fix later
-    // #[test]
-    // fn test_get_provider_list() {
-    //     let (registry, provider, patient) = common::Scenario::one_provider_one_patient();
-
-    //     // Register a few more providers
-    //     let provider2 = common::Provider(common::random_identity());
-    //     let provider3 = common::Provider(common::random_identity());
-
-    //     let register_provider = |provider: &common::Provider| {
-    //         let arg = RegisternewProviderRequest {
-    //             provider_principal: provider.0.clone(),
-    //             display_name: format!("Provider {}", provider.0),
-    //             address: format!("Address {}", provider.0),
-    //         };
-
-    //         registry.provider
-    //             .register_new_provider(&registry.ic, registry.controller.clone(), Call::Update, arg)
-    //             .unwrap();
-    //     };
-
-    //     register_provider(&provider2);
-    //     register_provider(&provider3);
-
-    //     // Get the provider list
-    //     let result = registry.provider
-    //         .get_provider_list(&registry.ic, registry.controller.clone(), Call::Query)
-    //         .unwrap();
-
-    //     // Check that we have at least 3 providers (the original one plus the two we just added)
-    //     assert!(result.providers.len() >= 3);
-
-    //     // Check that our newly added providers are in the list
-    //     let provider_ids: Vec<String> = result.providers
-    //         .iter()
-    //         .map(|p| match p {
-    //             integration_tests::declarations::provider_registry::Provider::V1(p) => p.internal_id.clone()
-    //         })
-    //         .collect();
-
-    //     assert!(provider_ids.contains(&provider.0.to_string()));
-    //     assert!(provider_ids.contains(&provider2.0.to_string()));
-    //     assert!(provider_ids.contains(&provider3.0.to_string()));
-    // }
-
     #[test]
-<<<<<<< HEAD
-    fn test_update_kyc_status() {
-        let (registries, patient, admin_principal) = common::Scenario::one_admin_one_patient();
-
-        // test authorized access - should succeed
-        let update_kyc_arg = patient_registry::UpdateKycStatusRequest {
-            nik: patient.nik.to_string(),
-            kyc_status: patient_registry::KycStatus::Approved,
-        };
-
-        let response = registries.patient
-            .update_kyc_status(
-                &registries.ic,
-                admin_principal.clone(), 
-                patient_registry::pocket_ic_bindings::Call::Update,
-                update_kyc_arg
-            )
-            .unwrap();
-
-        // verify response
-        if let patient_registry::Patient::V1(v1) = response.patient {
-            match v1.kyc_status {
-                patient_registry::KycStatus::Approved => {},
-                _ => panic!("Expected KYC status to be Approved"),
-            }
-        }
-
-        // verify updated status through get_patient_info
-        let patient_info = registries.patient
-            .get_patient_info(
-                &registries.ic,
-                patient.principal.clone(),
-                patient_registry::pocket_ic_bindings::Call::Query
-            )
-            .unwrap();
-
-        if let patient_registry::Patient::V1(v1) = patient_info.patient {
-            match v1.kyc_status {
-                patient_registry::KycStatus::Approved => {},
-                _ => panic!("Expected KYC status to be Approved"),
-            }
-        }
-
-        // test updating to Denied status
-        let update_kyc_arg = patient_registry::UpdateKycStatusRequest {
-            nik: patient.nik.to_string(),
-            kyc_status: patient_registry::KycStatus::Denied,
-        };
-
-        let response = registries.patient
-            .update_kyc_status(
-                &registries.ic,
-                admin_principal.clone(), // Using admin principal
-                patient_registry::pocket_ic_bindings::Call::Update,
-                update_kyc_arg
-            )
-            .unwrap();
-
-        // verify final response
-        if let patient_registry::Patient::V1(v1) = response.patient {
-            match v1.kyc_status {
-                patient_registry::KycStatus::Denied => {},
-                _ => panic!("Expected KYC status to be Denied"),
-            }
-        }
-
-        // verify final status through get_patient_info
-        let patient_info = registries.patient
-            .get_patient_info(
-                &registries.ic,
-                patient.principal.clone(),
-                patient_registry::pocket_ic_bindings::Call::Query
-            )
-            .unwrap();
-
-        if let patient_registry::Patient::V1(v1) = patient_info.patient {
-            match v1.kyc_status {
-                patient_registry::KycStatus::Denied => {},
-                _ => panic!("Expected KYC status to be Denied"),
-            }
-        }
-=======
     fn test_get_provider_list() {
         let (registry, provider, _patient) = common::Scenario::one_provider_one_patient();
 
@@ -746,6 +619,87 @@
         expected_principals.sort();
 
         assert_eq!(all_provider_principals, expected_principals, "Provider principals should match");
->>>>>>> fa5587f4
-    }
-}
+    }
+
+    fn test_update_kyc_status() {
+        let (registries, patient, admin_principal) = common::Scenario::one_admin_one_patient();
+
+        // test authorized access - should succeed
+        let update_kyc_arg = patient_registry::UpdateKycStatusRequest {
+            nik: patient.nik.to_string(),
+            kyc_status: patient_registry::KycStatus::Approved,
+        };
+
+        let response = registries.patient
+            .update_kyc_status(
+                &registries.ic,
+                admin_principal.clone(), 
+                patient_registry::pocket_ic_bindings::Call::Update,
+                update_kyc_arg
+            )
+            .unwrap();
+
+        // verify response
+        if let patient_registry::Patient::V1(v1) = response.patient {
+            match v1.kyc_status {
+                patient_registry::KycStatus::Approved => {},
+                _ => panic!("Expected KYC status to be Approved"),
+            }
+        }
+
+        // verify updated status through get_patient_info
+        let patient_info = registries.patient
+            .get_patient_info(
+                &registries.ic,
+                patient.principal.clone(),
+                patient_registry::pocket_ic_bindings::Call::Query
+            )
+            .unwrap();
+
+        if let patient_registry::Patient::V1(v1) = patient_info.patient {
+            match v1.kyc_status {
+                patient_registry::KycStatus::Approved => {},
+                _ => panic!("Expected KYC status to be Approved"),
+            }
+        }
+
+        // test updating to Denied status
+        let update_kyc_arg = patient_registry::UpdateKycStatusRequest {
+            nik: patient.nik.to_string(),
+            kyc_status: patient_registry::KycStatus::Denied,
+        };
+
+        let response = registries.patient
+            .update_kyc_status(
+                &registries.ic,
+                admin_principal.clone(), // Using admin principal
+                patient_registry::pocket_ic_bindings::Call::Update,
+                update_kyc_arg
+            )
+            .unwrap();
+
+        // verify final response
+        if let patient_registry::Patient::V1(v1) = response.patient {
+            match v1.kyc_status {
+                patient_registry::KycStatus::Denied => {},
+                _ => panic!("Expected KYC status to be Denied"),
+            }
+        }
+
+        // verify final status through get_patient_info
+        let patient_info = registries.patient
+            .get_patient_info(
+                &registries.ic,
+                patient.principal.clone(),
+                patient_registry::pocket_ic_bindings::Call::Query
+            )
+            .unwrap();
+
+        if let patient_registry::Patient::V1(v1) = patient_info.patient {
+            match v1.kyc_status {
+                patient_registry::KycStatus::Denied => {},
+                _ => panic!("Expected KYC status to be Denied"),
+            }
+        }
+    }
+}